--- conflicted
+++ resolved
@@ -324,7 +324,6 @@
  
     # Ip4Broadcast      0.0.0.0  (use interface broadcast)
 
-<<<<<<< HEAD
     # IPv6 multicast address
     # If not defined, FF02::1 is used
 
@@ -340,33 +339,6 @@
 		
 		# IPv6Src ::/0
 		
-=======
-    # Interface Mode is used to prevent unnecessary
-    # packet forwarding on switched ethernet interfaces
-    # valid Modes are "mesh" and "ether"
-    # The default value is mesh!
-
-    # Mode "mesh"
-
-    # IPv6 address scope to use.
-    # Must be 'site-local' or 'global'
-
-    # Ip6AddrType   site-local
-
-    # IPv6 multicast address to use when
-    # using site-local addresses.
-    # If not defined, ff05::15 is used
-
-    # Ip6MulticastSite  ff05::11
-
-    # IPv6 multicast address to use when
-    # using global addresses
-    # If not defined, ff0e::1 is used
-
-    # Ip6MulticastGlobal  ff0e::1
-
-
->>>>>>> dcf1543e
     # Emission intervals.
     # If not defined, RFC proposed values will
     # be used in most cases.
@@ -375,31 +347,12 @@
     # HelloInterval    2.0
 
     # HELLO validity time
-<<<<<<< HEAD
-    # HelloValidityTime	20.0
-=======
     # HelloValidityTime 20.0
->>>>>>> dcf1543e
 
     # TC interval in seconds(float)
     # TcInterval        5.0
 
     # TC validity time
-<<<<<<< HEAD
-    # TcValidityTime	30.0
-
-    # MID interval in seconds(float)
-    # MidInterval	5.0
-
-    # MID validity time
-    # MidValidityTime	30.0
-
-    # HNA interval in seconds(float)
-    # HnaInterval	5.0
-
-    # HNA validity time
-    # HnaValidityTime 	30.0
-=======
     # TcValidityTime  300.0
 
     # MID interval in seconds(float)
@@ -413,7 +366,6 @@
 
     # HNA validity time
     # HnaValidityTime   300.0
->>>>>>> dcf1543e
     
     # When multiple links exist between hosts
     # the weight of interface is used to determine
@@ -457,11 +409,7 @@
     # The second useful value would be to 
     # specify the peer adress of an ptp-tunnel
 
-<<<<<<< HEAD
 #    IPv4Multicast	192.168.255.255
-=======
-#    Ip4Broadcast 192.168.255.255
->>>>>>> dcf1543e
 
     # Interface Mode is used to prevent unnecessary
     # packet forwardin on switched ethernet interfaces
