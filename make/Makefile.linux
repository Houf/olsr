--- conflicted
+++ resolved
@@ -20,13 +20,14 @@
 SRCS += 	$(wildcard src/linux/*.c src/unix/*.c)
 HDRS +=		$(wildcard src/linux/*.h src/unix/*.h)
 
-<<<<<<< HEAD
 CPPFLAGS +=
 LIBS +=		
-=======
-CPPFLAGS += 	-Dlinux -DLINUX_NETLINK_ROUTING -DLINUX_NL80211
-LIBS +=		-lnl
->>>>>>> 9df9fee1
+
+# Enable the FLAGS and LIBS below for nl80211-support in the LQ plugin 'lq_plugin_ffeth_nl80211'.
+# By default this is not enabled and the plugin will not incorporate the nl80211 data. This avoids
+# breaking builds on Linux systems that do not support it.
+# CPPFLAGS += 	-Dlinux -DLINUX_NETLINK_ROUTING -DLINUX_NL80211
+# LIBS +=		-lnl
 
 PLUGIN_SONAME ?= lib$(PLUGIN_NAME).so
 PLUGIN_FULLNAME ?= $(PLUGIN_NAME).so.$(PLUGIN_VER)
