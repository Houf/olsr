--- conflicted
+++ resolved
@@ -211,11 +211,8 @@
 %token TOK_MIN_TC_VTIME
 %token TOK_LOCK_FILE
 %token TOK_USE_NIIT
-<<<<<<< HEAD
 %token TOK_SMART_GW
 %token TOK_SMART_GW_SPEED
-=======
->>>>>>> d6ff819a
 
 %token TOK_HOSTLABEL
 %token TOK_NETLABEL
@@ -281,11 +278,8 @@
           | amin_tc_vtime
           | alock_file
           | suse_niit
-<<<<<<< HEAD
           | bsmart_gw
           | ismart_gw_speed
-=======
->>>>>>> d6ff819a
 ;
 
 block:      TOK_HNA4 hna4body
@@ -1158,7 +1152,6 @@
 }
 ;
 
-<<<<<<< HEAD
 bsmart_gw: TOK_SMART_GW TOK_BOOLEAN
 {
 	PARSER_DEBUG_PRINTF("Smart gateway system: %s\n", $2->boolean ? "enabled" : "disabled");
@@ -1176,9 +1169,6 @@
 	free($3);
 }
 ;
-
-=======
->>>>>>> d6ff819a
 
 plblock: TOK_PLUGIN TOK_STRING
 {
