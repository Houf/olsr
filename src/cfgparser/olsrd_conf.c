
/*
 * The olsr.org Optimized Link-State Routing daemon(olsrd)
 * Copyright (c) 2004, Andreas Tonnesen(andreto@olsr.org)
 * All rights reserved.
 *
 * Redistribution and use in source and binary forms, with or without
 * modification, are permitted provided that the following conditions
 * are met:
 *
 * * Redistributions of source code must retain the above copyright
 *   notice, this list of conditions and the following disclaimer.
 * * Redistributions in binary form must reproduce the above copyright
 *   notice, this list of conditions and the following disclaimer in
 *   the documentation and/or other materials provided with the
 *   distribution.
 * * Neither the name of olsr.org, olsrd nor the names of its
 *   contributors may be used to endorse or promote products derived
 *   from this software without specific prior written permission.
 *
 * THIS SOFTWARE IS PROVIDED BY THE COPYRIGHT HOLDERS AND CONTRIBUTORS
 * "AS IS" AND ANY EXPRESS OR IMPLIED WARRANTIES, INCLUDING, BUT NOT
 * LIMITED TO, THE IMPLIED WARRANTIES OF MERCHANTABILITY AND FITNESS
 * FOR A PARTICULAR PURPOSE ARE DISCLAIMED. IN NO EVENT SHALL THE
 * COPYRIGHT OWNER OR CONTRIBUTORS BE LIABLE FOR ANY DIRECT, INDIRECT,
 * INCIDENTAL, SPECIAL, EXEMPLARY, OR CONSEQUENTIAL DAMAGES (INCLUDING,
 * BUT NOT LIMITED TO, PROCUREMENT OF SUBSTITUTE GOODS OR SERVICES;
 * LOSS OF USE, DATA, OR PROFITS; OR BUSINESS INTERRUPTION) HOWEVER
 * CAUSED AND ON ANY THEORY OF LIABILITY, WHETHER IN CONTRACT, STRICT
 * LIABILITY, OR TORT (INCLUDING NEGLIGENCE OR OTHERWISE) ARISING IN
 * ANY WAY OUT OF THE USE OF THIS SOFTWARE, EVEN IF ADVISED OF THE
 * POSSIBILITY OF SUCH DAMAGE.
 *
 * Visit http://www.olsr.org for more information.
 *
 * If you find this software useful feel free to make a donation
 * to the project. For more information see the website or contact
 * the copyright holders.
 *
 */

#include "olsrd_conf.h"
#include "ipcalc.h"
#include "olsr_cfg.h"
#include "defs.h"
#include "net_olsr.h"
#include "olsr.h"

#include <assert.h>
#include <stdio.h>
#include <string.h>
#include <errno.h>
#include <stdlib.h>
#include <sys/types.h>
#include <sys/socket.h>
#include <netinet/in.h>
#include <arpa/inet.h>

extern FILE *yyin;
extern int yyparse(void);

static char copyright_string[] __attribute__ ((unused)) =
  "The olsr.org Optimized Link-State Routing daemon(olsrd) Copyright (c) 2004, Andreas Tonnesen(andreto@olsr.org) All rights reserved.";

int current_line;

/* Global stuff externed in defs.h */
FILE *debug_handle;                    /* Where to send debug(defaults to stdout) */
struct olsrd_config *olsr_cnf;         /* The global configuration */

#ifdef MAKEBIN

/* Build as standalone binary */
int
main(int argc, char *argv[])
{
  struct olsrd_config *cnf;

  if (argc == 1) {
    fprintf(stderr, "Usage: olsrd_cfgparser [filename] -print\n\n");
    exit(EXIT_FAILURE);
  }

  if ((cnf = olsrd_parse_cnf(argv[1])) != NULL) {
    if ((argc > 2) && (!strcmp(argv[2], "-print"))) {
      olsrd_print_cnf(cnf);
      olsrd_write_cnf(cnf, "./out.conf");
    } else
      printf("Use -print to view parsed values\n");
    printf("Configfile parsed OK\n");
  } else {
    printf("Failed parsing \"%s\"\n", argv[1]);
  }

  return 0;
}

#else

/* Build as part of olsrd */

#endif

<<<<<<< HEAD
=======
#ifdef linux
>>>>>>> 1e20a14b
static int
olsrd_parse_niit_if(const char *niit_if) {
  int i = 0;
  if (niit_if == NULL || strcmp(niit_if, "yes") == 0 || strcmp(niit_if, "auto") == 0) {
    i = if_nametoindex(DEF_NIIT_IF);
    if (i == 0 && niit_if != NULL && strcmp(niit_if, "yes") == 0) {
      return -1;
    }
  }
  else if (strcmp(niit_if, "no") != 0) {
    i = if_nametoindex(niit_if);
  }
  return i;
}
<<<<<<< HEAD
=======
#endif
>>>>>>> 1e20a14b

int
olsrd_parse_cnf(const char *filename)
{
  struct olsr_if *in, *new_ifqueue;
  int rc;

  fprintf(stderr, "Parsing file: \"%s\"\n", filename);

  yyin = fopen(filename, "r");
  if (yyin == NULL) {
    fprintf(stderr, "Cannot open configuration file '%s': %s.\n", filename, strerror(errno));
    return -1;
  }

  current_line = 1;
  rc = yyparse();
  fclose(yyin);
  if (rc != 0) {
    return -1;
  }

  /* Reverse the queue (added by user request) */
  in = olsr_cnf->interfaces;
  new_ifqueue = NULL;

  while (in) {
    struct olsr_if *in_tmp = in;
    in = in->next;

    in_tmp->next = new_ifqueue;
    new_ifqueue = in_tmp;
  }

  olsr_cnf->interfaces = new_ifqueue;

  for (in = olsr_cnf->interfaces; in != NULL; in = in->next) {
    /* set various stuff */
    in->configured = false;
    in->interf = NULL;
    in->host_emul = false;
  }

#ifdef linux
  if (olsr_cnf->ip_version == AF_INET6) {
    olsr_cnf->niit_if_index = olsrd_parse_niit_if(olsr_cnf->niit_if);
    if (olsr_cnf->niit_if_index == -1) {
      fprintf(stderr, "Error, Cannot find niit interface.\n");
      return -1;
    }
  }
#endif
  return 0;
}

/* prints an interface (and checks it againt the default config) and the inverted config */
static void
olsrd_print_interface_cnf(struct if_config_options *cnf, struct if_config_options *cnfi, bool defcnf)
{
  struct olsr_lq_mult *mult;
  int lq_mult_cnt = 0;
  char ipv6_buf[INET6_ADDRSTRLEN];                  /* buffer for IPv6 inet_htop */

  if (cnf->ipv4_multicast.v4.s_addr) {
    printf("\tIPv4 broadcast/multicast : %s%s\n", inet_ntoa(cnf->ipv4_multicast.v4),DEFAULT_STR(ipv4_multicast.v4.s_addr));
  } else {
    printf("\tIPv4 broadcast/multicast : AUTO%s\n",DEFAULT_STR(ipv4_multicast.v4.s_addr));
  }

  if (cnf->mode==IF_MODE_ETHER){
    printf("\tMode           : ether%s\n",DEFAULT_STR(mode));
  } else {
    printf("\tMode           : mesh%s\n",DEFAULT_STR(mode));
  }

  printf("\tIPv6 multicast           : %s%s\n", inet_ntop(AF_INET6, &cnf->ipv6_multicast.v6, ipv6_buf, sizeof(ipv6_buf)),DEFAULT_STR(ipv6_multicast.v6));

  printf("\tHELLO emission/validity  : %0.2f%s/%0.2f%s\n", cnf->hello_params.emission_interval, DEFAULT_STR(hello_params.emission_interval),
         cnf->hello_params.validity_time,DEFAULT_STR(hello_params.validity_time));
  printf("\tTC emission/validity     : %0.2f%s/%0.2f%s\n", cnf->tc_params.emission_interval, DEFAULT_STR(tc_params.emission_interval),
         cnf->tc_params.validity_time,DEFAULT_STR(tc_params.validity_time));
  printf("\tMID emission/validity    : %0.2f%s/%0.2f%s\n", cnf->mid_params.emission_interval, DEFAULT_STR(mid_params.emission_interval),
         cnf->mid_params.validity_time,DEFAULT_STR(mid_params.validity_time));
  printf("\tHNA emission/validity    : %0.2f%s/%0.2f%s\n", cnf->hna_params.emission_interval, DEFAULT_STR(hna_params.emission_interval),
         cnf->hna_params.validity_time,DEFAULT_STR(hna_params.validity_time));

  for (mult = cnf->lq_mult; mult != NULL; mult = mult->next) {
    lq_mult_cnt++;
    printf("\tLinkQualityMult          : %s %0.2f %s\n", inet_ntop(olsr_cnf->ip_version, &mult->addr, ipv6_buf, sizeof(ipv6_buf)),
      (float)(mult->value) / 65536.0, ((lq_mult_cnt > cnf->orig_lq_mult_cnt)?" (d)":""));
  }

  printf("\tAutodetect changes       : %s%s\n", cnf->autodetect_chg ? "yes" : "no",DEFAULT_STR(autodetect_chg));
}

int
olsrd_sanity_check_cnf(struct olsrd_config *cnf)
{
  struct olsr_if *in = cnf->interfaces;
  struct if_config_options *io;

  /* Debug level */
  if (cnf->debug_level < MIN_DEBUGLVL || cnf->debug_level > MAX_DEBUGLVL) {
    fprintf(stderr, "Debuglevel %d is not allowed\n", cnf->debug_level);
    return -1;
  }

  /* IP version */
  if (cnf->ip_version != AF_INET && cnf->ip_version != AF_INET6) {
    fprintf(stderr, "Ipversion %d not allowed!\n", cnf->ip_version);
    return -1;
  }

  /* TOS */
  if (                          //cnf->tos < MIN_TOS ||
       cnf->tos > MAX_TOS) {
    fprintf(stderr, "TOS %d is not allowed\n", cnf->tos);
    return -1;
  }

  if (cnf->willingness_auto == false && (cnf->willingness > MAX_WILLINGNESS)) {
    fprintf(stderr, "Willingness %d is not allowed\n", cnf->willingness);
    return -1;
  }

  /* Hysteresis */
  if (cnf->use_hysteresis == true) {
    if (cnf->hysteresis_param.scaling < MIN_HYST_PARAM || cnf->hysteresis_param.scaling > MAX_HYST_PARAM) {
      fprintf(stderr, "Hyst scaling %0.2f is not allowed\n", cnf->hysteresis_param.scaling);
      return -1;
    }

    if (cnf->hysteresis_param.thr_high <= cnf->hysteresis_param.thr_low) {
      fprintf(stderr, "Hyst upper(%0.2f) thr must be bigger than lower(%0.2f) threshold!\n", cnf->hysteresis_param.thr_high,
              cnf->hysteresis_param.thr_low);
      return -1;
    }

    if (cnf->hysteresis_param.thr_high < MIN_HYST_PARAM || cnf->hysteresis_param.thr_high > MAX_HYST_PARAM) {
      fprintf(stderr, "Hyst upper thr %0.2f is not allowed\n", cnf->hysteresis_param.thr_high);
      return -1;
    }

    if (cnf->hysteresis_param.thr_low < MIN_HYST_PARAM || cnf->hysteresis_param.thr_low > MAX_HYST_PARAM) {
      fprintf(stderr, "Hyst lower thr %0.2f is not allowed\n", cnf->hysteresis_param.thr_low);
      return -1;
    }
  }

  /* Check Link quality dijkstra limit */
  if (olsr_cnf->lq_dinter < cnf->pollrate && olsr_cnf->lq_dlimit != 255) {
    fprintf(stderr, "Link quality dijkstra limit must be higher than pollrate\n");
    return -1;
  }

  /* Pollrate */

  if (cnf->pollrate < MIN_POLLRATE || cnf->pollrate > MAX_POLLRATE) {
    fprintf(stderr, "Pollrate %0.2f is not allowed\n", cnf->pollrate);
    return -1;
  }

  /* NIC Changes Pollrate */

  if (cnf->nic_chgs_pollrate < MIN_NICCHGPOLLRT || cnf->nic_chgs_pollrate > MAX_NICCHGPOLLRT) {
    fprintf(stderr, "NIC Changes Pollrate %0.2f is not allowed\n", cnf->nic_chgs_pollrate);
    return -1;
  }

  /* TC redundancy */
  if (cnf->tc_redundancy != 2) {
    fprintf(stderr, "Sorry, tc-redundancy 0/1 are not working on 0.5.6. "
        "It was discovered late in the stable tree development and cannot "
        "be solved without a difficult change in the dijkstra code. "
        "Feel free to contact the olsr-user mailinglist "
        "(http://www.olsr.org/?q=mailing-lists) to learn more "
        "about the problem. The next version of OLSR will have working "
        "tc-redundancy again.\n");
    return -1;
  }

  /* MPR coverage */
  if (cnf->mpr_coverage < MIN_MPR_COVERAGE || cnf->mpr_coverage > MAX_MPR_COVERAGE) {
    fprintf(stderr, "MPR coverage %d is not allowed\n", cnf->mpr_coverage);
    return -1;
  }

  /* Link Q and hysteresis cannot be activated at the same time */
  if (cnf->use_hysteresis == true && cnf->lq_level) {
    fprintf(stderr, "Hysteresis and LinkQuality cannot both be active! Deactivate one of them.\n");
    return -1;
  }

  /* Link quality level */

  if (cnf->lq_level > MAX_LQ_LEVEL) {
    fprintf(stderr, "LQ level %d is not allowed\n", cnf->lq_level);
    return -1;
  }

  /* Link quality window size */
  if (cnf->lq_level && (cnf->lq_aging < MIN_LQ_AGING || cnf->lq_aging > MAX_LQ_AGING)) {
    fprintf(stderr, "LQ aging factor %f is not allowed\n", cnf->lq_aging);
    return -1;
  }

  /* NAT threshold value */
  if (cnf->lq_level && (cnf->lq_nat_thresh < 0.1 || cnf->lq_nat_thresh > 1.0)) {
    fprintf(stderr, "NAT threshold %f is not allowed\n", cnf->lq_nat_thresh);
    return -1;
  }

  if (in == NULL) {
    fprintf(stderr, "No interfaces configured!\n");
    return -1;
  }

  if (cnf->min_tc_vtime < 0.0) {
	fprintf(stderr, "Error, negative minimal tc time not allowed.\n");
	return -1;
  }
  if (cnf->min_tc_vtime > 0.0) {
	  fprintf(stderr, "Warning, you are using the min_tc_vtime hack. We hope you know what you are doing... contact olsr.org otherwise.\n");
  }

  if (cnf->interface_defaults == NULL) {
    /* get a default configuration if the user did not specify one */
    cnf->interface_defaults = get_default_if_config();
  }

  /* Interfaces */
  while (in) {
    struct olsr_lq_mult *mult, *mult_orig;

    io = in->cnf;

    olsrd_print_interface_cnf(in->cnf, in->cnfi, false);

    /*apply defaults (if this is not the default interface stub)*/
    if (in->cnf != cnf->interface_defaults)
    {
      size_t pos;
      struct olsr_lq_mult *mult_temp, *mult_orig_walk;
      uint8_t *cnfptr = (uint8_t*)in->cnf;
      uint8_t *cnfiptr = (uint8_t*)in->cnfi;
      uint8_t *defptr = (uint8_t*)cnf->interface_defaults;

      /*save interface specific lqmults, as they are merged togehter later*/
      mult_orig = io->lq_mult;

      assert(in->cnf);
      assert(in->cnfi);
      for (pos = 0; pos < sizeof(*in->cnf); pos++) {
        if (cnfptr[pos] != cnfiptr[pos]) {
          cnfptr[pos] = defptr[pos]; cnfiptr[pos]=0x00;
        }
        else cnfiptr[pos]=0xFF;
      }

      io->lq_mult=NULL;
      /*copy default lqmults into this interface*/
      for (mult = cnf->interface_defaults->lq_mult; mult; mult=mult->next) {
        /*search same lqmult in orig_list*/
        for (mult_orig_walk = mult_orig; mult_orig_walk; mult_orig_walk=mult_orig_walk->next) {
          if (ipequal(&mult_orig_walk->addr,&mult->addr)) {
            break;
          }
        }
        if (mult_orig_walk == NULL) {
          mult_temp=malloc(sizeof(struct olsr_lq_mult));
          memcpy(mult_temp,mult,sizeof(struct olsr_lq_mult));
          mult_temp->next=io->lq_mult;
          io->lq_mult=mult_temp;
        }
      }
    }
    else
    { /* check if there are no lqmults
       *  as copying the pointer to the interfaces, 
       *  would lead 1. to unexpected results if this interface defines its own lqmults 
       *  2. to problems when freeing lqmult structures them) 
      if (io->lq_mult!=NULL) {
        fprintf(stderr, "LinkQualityMult directives are not supported within InterfaceDefaults section!\n", in->name);
        return -1;
      }*/
      mult_orig = NULL;
    }

    if (in->name == NULL || !strlen(in->name)) {
      fprintf(stderr, "Interface has no name!\n");
      return -1;
    }

    if (io == NULL) {
      fprintf(stderr, "Interface %s has no configuration!\n", in->name);
      return -1;
    }

    /* HELLO interval */

    if (io->hello_params.validity_time < 0.0) {
      if (cnf->lq_level == 0)
        io->hello_params.validity_time = NEIGHB_HOLD_TIME;

      else
        io->hello_params.validity_time = (int)(REFRESH_INTERVAL / cnf->lq_aging);
    }

    if (io->hello_params.emission_interval < cnf->pollrate || io->hello_params.emission_interval > io->hello_params.validity_time) {
      fprintf(stderr, "Bad HELLO parameters! (em: %0.2f, vt: %0.2f) for dev %s\n", io->hello_params.emission_interval,
              io->hello_params.validity_time, in->name);
      return -1;
    }

    /* TC interval */
    if (io->tc_params.emission_interval < cnf->pollrate || io->tc_params.emission_interval > io->tc_params.validity_time) {
      fprintf(stderr, "Bad TC parameters! (em: %0.2f, vt: %0.2f) for dev %s\n", io->tc_params.emission_interval,
          io->tc_params.validity_time, in->name);
      return -1;
    }

    if (cnf->min_tc_vtime > 0.0 && (io->tc_params.validity_time / io->tc_params.emission_interval) < 128) {
      fprintf(stderr, "Please use a tc vtime at least 128 times the emission interval while using the min_tc_vtime hack.\n");
      return -1;
    }
    /* MID interval */
    if (io->mid_params.emission_interval < cnf->pollrate || io->mid_params.emission_interval > io->mid_params.validity_time) {
      fprintf(stderr, "Bad MID parameters! (em: %0.2f, vt: %0.2f) for dev %s\n", io->mid_params.emission_interval,
              io->mid_params.validity_time, in->name);
      return -1;
    }

    /* HNA interval */
    if (io->hna_params.emission_interval < cnf->pollrate || io->hna_params.emission_interval > io->hna_params.validity_time) {
      fprintf(stderr, "Bad HNA parameters! (em: %0.2f, vt: %0.2f) for dev %s\n", io->hna_params.emission_interval,
              io->hna_params.validity_time, in->name);
      return -1;
    }

    /*merge lqmults*/
    if (mult_orig!=NULL) {
      io->orig_lq_mult_cnt=1;
      /*search last of interface specific lqmults*/
      mult = mult_orig;
      while (mult->next!=NULL) {
        mult=mult->next;
      }
      /*append default lqmults ath the end of the interface specific (to ensure they can overwrite them)*/
      mult->next=io->lq_mult;
      io->lq_mult=mult_orig;
    }

    for (mult = io->lq_mult; mult; mult=mult->next) {
      if (mult->value > LINK_LOSS_MULTIPLIER) {
        struct ipaddr_str buf;

        fprintf(stderr, "Bad Linkquality multiplier ('%s' on IP %s: %0.2f)\n",
            in->name, olsr_ip_to_string(&buf, &mult->addr), (float)mult->value / (float)LINK_LOSS_MULTIPLIER);
        return -1;
      }
    }
    in = in->next;
  }

  return 0;
}

void
olsrd_free_cnf(struct olsrd_config *cnf)
{
  struct ip_prefix_list *hd, *h = cnf->hna_entries;
  struct olsr_if *ind, *in = cnf->interfaces;
  struct plugin_entry *ped, *pe = cnf->plugins;
  struct olsr_lq_mult *mult, *next_mult;

  while (h) {
    hd = h;
    h = h->next;
    free(hd);
  }

  while (in) {
    for (mult = in->cnf->lq_mult; mult != NULL; mult = next_mult) {
      next_mult = mult->next;
      free(mult);
    }

    free(in->cnf);
    free(in->cnfi);

    ind = in;
    in = in->next;

    free(ind);
  }

  while (pe) {
    ped = pe;
    pe = pe->next;
    free(ped->name);
    free(ped);
  }

  return;
}

struct olsrd_config *
olsrd_get_default_cnf(void)
{
  struct olsrd_config *c = malloc(sizeof(struct olsrd_config));
  if (c == NULL) {
    fprintf(stderr, "Out of memory %s\n", __func__);
    return NULL;
  }

  set_default_cnf(c);
  return c;
}

void
set_default_cnf(struct olsrd_config *cnf)
{
  memset(cnf, 0, sizeof(*cnf));

  cnf->debug_level = DEF_DEBUGLVL;
  cnf->no_fork = false;
  cnf->host_emul = false;
  cnf->ip_version = AF_INET;
  cnf->ipsize = sizeof(struct in_addr);
  cnf->maxplen = 32;
  cnf->allow_no_interfaces = DEF_ALLOW_NO_INTS;
  cnf->tos = DEF_TOS;
  cnf->olsrport = DEF_OLSRPORT;
  cnf->rttable = DEF_RTTABLE;
  cnf->rtproto = DEF_RTPROTO;
  cnf->rttable_default = 0;
  cnf->willingness_auto = DEF_WILL_AUTO;
  cnf->willingness = DEF_WILLINGNESS;
  cnf->ipc_connections = DEF_IPC_CONNECTIONS;
  cnf->fib_metric = DEF_FIB_METRIC;

  cnf->use_hysteresis = DEF_USE_HYST;
  cnf->hysteresis_param.scaling = HYST_SCALING;
  cnf->hysteresis_param.thr_high = HYST_THRESHOLD_HIGH;
  cnf->hysteresis_param.thr_low = HYST_THRESHOLD_LOW;

  cnf->pollrate = DEF_POLLRATE;
  cnf->nic_chgs_pollrate = DEF_NICCHGPOLLRT;

  cnf->tc_redundancy = TC_REDUNDANCY;
  cnf->mpr_coverage = MPR_COVERAGE;
  cnf->lq_level = DEF_LQ_LEVEL;
  cnf->lq_fish = DEF_LQ_FISH;
  cnf->lq_dlimit = DEF_LQ_DIJK_LIMIT;
  cnf->lq_dinter = DEF_LQ_DIJK_INTER;
  cnf->lq_aging = DEF_LQ_AGING;
  cnf->lq_algorithm = NULL;
  cnf->lq_nat_thresh = DEF_LQ_NAT_THRESH;
  cnf->clear_screen = DEF_CLEAR_SCREEN;

  cnf->del_gws = false;
  cnf->will_int = 10 * HELLO_INTERVAL;
  cnf->max_jitter = 0.0;
  cnf->exit_value = EXIT_SUCCESS;
  cnf->max_tc_vtime = 0.0;
  cnf->ioctl_s = 0;
  cnf->niit_if = NULL;
  cnf->niit_if_index = 0;

#if LINUX_POLICY_ROUTING
  cnf->rtnl_s = 0;
#endif

#if defined __FreeBSD__ || defined __FreeBSD_kernel__ || defined __MacOSX__ || defined __NetBSD__ || defined __OpenBSD__
  cnf->rts = 0;
#endif
}

struct if_config_options *
get_default_if_config(void)
{
  struct in6_addr in6;
  struct if_config_options *io = malloc(sizeof(*io));

  if (io == NULL) {
    fprintf(stderr, "Out of memory %s\n", __func__);
    return NULL;
  }

  memset(io, 0, sizeof(*io));

  inet_pton(AF_INET6, OLSR_IPV6_MCAST, &in6);
  io->ipv6_multicast.v6 = in6;

  io->lq_mult = NULL;

  io->weight.fixed = false;
  io->weight.value = 0;

  io->hello_params.emission_interval = HELLO_INTERVAL;
  io->hello_params.validity_time = NEIGHB_HOLD_TIME;
  io->tc_params.emission_interval = TC_INTERVAL;
  io->tc_params.validity_time = TOP_HOLD_TIME;
  io->mid_params.emission_interval = MID_INTERVAL;
  io->mid_params.validity_time = MID_HOLD_TIME;
  io->hna_params.emission_interval = HNA_INTERVAL;
  io->hna_params.validity_time = HNA_HOLD_TIME;
  io->autodetect_chg = true;

  return io;

}

void
olsrd_print_cnf(struct olsrd_config *cnf)
{
  struct ip_prefix_list *h = cnf->hna_entries;
  struct olsr_if *in = cnf->interfaces;
  struct plugin_entry *pe = cnf->plugins;
  struct ip_prefix_list *ie = cnf->ipc_nets;

  printf(" *** olsrd configuration ***\n");

  printf("Debug Level      : %d\n", cnf->debug_level);
  if (cnf->ip_version == AF_INET6)
    printf("IpVersion        : 6\n");
  else
    printf("IpVersion        : 4\n");
  if (cnf->allow_no_interfaces)
    printf("No interfaces    : ALLOWED\n");
  else
    printf("No interfaces    : NOT ALLOWED\n");
  printf("TOS              : 0x%02x\n", cnf->tos);
  printf("OlsrPort          : 0x%03x\n", cnf->olsrport);
  printf("RtTable          : 0x%02x\n", cnf->rttable);
  printf("RtTableDefault   : 0x%02x\n", cnf->rttable_default);
  if (cnf->willingness_auto)
    printf("Willingness      : AUTO\n");
  else
    printf("Willingness      : %d\n", cnf->willingness);

  printf("IPC connections  : %d\n", cnf->ipc_connections);
  while (ie) {
    struct ipaddr_str strbuf;
    if (ie->net.prefix_len == olsr_cnf->maxplen) {
      printf("\tHost %s\n", olsr_ip_to_string(&strbuf, &ie->net.prefix));
    } else {
      printf("\tNet %s/%d\n", olsr_ip_to_string(&strbuf, &ie->net.prefix), ie->net.prefix_len);
    }
    ie = ie->next;
  }

  printf("Pollrate         : %0.2f\n", cnf->pollrate);

  printf("NIC ChangPollrate: %0.2f\n", cnf->nic_chgs_pollrate);

  printf("TC redundancy    : %d\n", cnf->tc_redundancy);

  printf("MPR coverage     : %d\n", cnf->mpr_coverage);

  printf("LQ level         : %d\n", cnf->lq_level);

  printf("LQ fish eye      : %d\n", cnf->lq_fish);

  printf("LQ Dijkstra limit: %d, %0.2f\n", cnf->lq_dlimit, cnf->lq_dinter);

  printf("LQ aging factor  : %f\n", cnf->lq_aging);

  printf("LQ algorithm name: %s\n", cnf->lq_algorithm ? cnf->lq_algorithm : "default");

  printf("NAT threshold    : %f\n", cnf->lq_nat_thresh);

  printf("Clear screen     : %s\n", cnf->clear_screen ? "yes" : "no");

  printf("Use niit:        : %s\n", cnf->niit_if ? cnf->niit_if : DEF_NIIT);

  /* Interfaces */
  if (in) {
    /*print interface default config*/
    printf(" InterfaceDefaults: \n");
    olsrd_print_interface_cnf(cnf->interface_defaults, cnf->interface_defaults, true);

    while (in)
    { 
      if (cnf->interface_defaults!=in->cnf)
      {
        printf(" dev: \"%s\"\n", in->name);

        olsrd_print_interface_cnf(in->cnf, in->cnfi, false);
      }
      in = in->next;
    }
  }

  /* Plugins */
  if (pe) {
    printf("Plugins:\n");

    while (pe) {
      printf("\tName: \"%s\"\n", pe->name);
      pe = pe->next;
    }
  }

  /* Hysteresis */
  if (cnf->use_hysteresis) {
    printf("Using hysteresis:\n");
    printf("\tScaling      : %0.2f\n", cnf->hysteresis_param.scaling);
    printf("\tThr high/low : %0.2f/%0.2f\n", cnf->hysteresis_param.thr_high, cnf->hysteresis_param.thr_low);
  } else {
    printf("Not using hysteresis\n");
  }

  /* HNA IPv4 and IPv6 */
  if (h) {
    printf("HNA%d entries:\n", cnf->ip_version == AF_INET ? 4 : 6);
    while (h) {
      struct ipaddr_str buf;
      printf("\t%s/", olsr_ip_to_string(&buf, &h->net.prefix));
      if (cnf->ip_version == AF_INET) {
        union olsr_ip_addr ip;
        olsr_prefix_to_netmask(&ip, h->net.prefix_len);
        printf("%s\n", olsr_ip_to_string(&buf, &ip));
      } else {
        printf("%d\n", h->net.prefix_len);
      }
      h = h->next;
    }
  }
}

#if defined WIN32
struct ioinfo {
  unsigned int handle;
  unsigned char attr;
  char buff;
  int flag;
  CRITICAL_SECTION lock;
};

void
win32_stdio_hack(unsigned int handle)
{
  HMODULE lib;
  struct ioinfo **info;

  lib = LoadLibrary("msvcrt.dll");

  info = (struct ioinfo **)GetProcAddress(lib, "__pioinfo");

  // (*info)[1].handle = handle;
  // (*info)[1].attr = 0x89; // FOPEN | FTEXT | FPIPE;

  (*info)[2].handle = handle;
  (*info)[2].attr = 0x89;

  // stdout->_file = 1;
  stderr->_file = 2;

  // setbuf(stdout, NULL);
  setbuf(stderr, NULL);
}

void *
win32_olsrd_malloc(size_t size)
{
  return malloc(size);
}

void
win32_olsrd_free(void *ptr)
{
  free(ptr);
}
#endif

void
ip_prefix_list_add(struct ip_prefix_list **list, const union olsr_ip_addr *net, uint8_t prefix_len)
{
  struct ip_prefix_list *new_entry = malloc(sizeof(*new_entry));

  new_entry->net.prefix = *net;
  new_entry->net.prefix_len = prefix_len;

  /* Queue */
  new_entry->next = *list;
  *list = new_entry;
}

int
ip_prefix_list_remove(struct ip_prefix_list **list, const union olsr_ip_addr *net, uint8_t prefix_len)
{
  struct ip_prefix_list *h = *list, *prev = NULL;

  while (h != NULL) {
    if (ipequal(net, &h->net.prefix) && h->net.prefix_len == prefix_len) {
      /* Dequeue */
      if (prev == NULL) {
        *list = h->next;
      } else {
        prev->next = h->next;
      }
      free(h);
      return 1;
    }
    prev = h;
    h = h->next;
  }
  return 0;
}

struct ip_prefix_list *
ip_prefix_list_find(struct ip_prefix_list *list, const union olsr_ip_addr *net, uint8_t prefix_len)
{
  struct ip_prefix_list *h;
  for (h = list; h != NULL; h = h->next) {
    if (prefix_len == h->net.prefix_len && ipequal(net, &h->net.prefix)) {
      return h;
    }
  }
  return NULL;
}

/*
 * Local Variables:
 * c-basic-offset: 2
 * indent-tabs-mode: nil
 * End:
 */<|MERGE_RESOLUTION|>--- conflicted
+++ resolved
@@ -101,10 +101,7 @@
 
 #endif
 
-<<<<<<< HEAD
-=======
 #ifdef linux
->>>>>>> 1e20a14b
 static int
 olsrd_parse_niit_if(const char *niit_if) {
   int i = 0;
@@ -119,10 +116,7 @@
   }
   return i;
 }
-<<<<<<< HEAD
-=======
 #endif
->>>>>>> 1e20a14b
 
 int
 olsrd_parse_cnf(const char *filename)
