--- conflicted
+++ resolved
@@ -46,8 +46,6 @@
 #include "olsr_cfg_data.h"
 
 #define LOGBUFFER_SIZE 1024
-<<<<<<< HEAD
-=======
 
 /**
  * defines the severity of a logging event
@@ -61,7 +59,6 @@
   /* this one must be the last of the enums ! */
   LOG_SEVERITY_COUNT                   //!< LOG_SEVERITY_COUNT
 };
->>>>>>> 9b17673b
 
 /**
  * these four macros should be used to generate OLSR logging output
