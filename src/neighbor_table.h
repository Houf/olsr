
/*
 * The olsr.org Optimized Link-State Routing daemon(olsrd)
 * Copyright (c) 2004-2009, the olsr.org team - see HISTORY file
 * All rights reserved.
 *
 * Redistribution and use in source and binary forms, with or without
 * modification, are permitted provided that the following conditions
 * are met:
 *
 * * Redistributions of source code must retain the above copyright
 *   notice, this list of conditions and the following disclaimer.
 * * Redistributions in binary form must reproduce the above copyright
 *   notice, this list of conditions and the following disclaimer in
 *   the documentation and/or other materials provided with the
 *   distribution.
 * * Neither the name of olsr.org, olsrd nor the names of its
 *   contributors may be used to endorse or promote products derived
 *   from this software without specific prior written permission.
 *
 * THIS SOFTWARE IS PROVIDED BY THE COPYRIGHT HOLDERS AND CONTRIBUTORS
 * "AS IS" AND ANY EXPRESS OR IMPLIED WARRANTIES, INCLUDING, BUT NOT
 * LIMITED TO, THE IMPLIED WARRANTIES OF MERCHANTABILITY AND FITNESS
 * FOR A PARTICULAR PURPOSE ARE DISCLAIMED. IN NO EVENT SHALL THE
 * COPYRIGHT OWNER OR CONTRIBUTORS BE LIABLE FOR ANY DIRECT, INDIRECT,
 * INCIDENTAL, SPECIAL, EXEMPLARY, OR CONSEQUENTIAL DAMAGES (INCLUDING,
 * BUT NOT LIMITED TO, PROCUREMENT OF SUBSTITUTE GOODS OR SERVICES;
 * LOSS OF USE, DATA, OR PROFITS; OR BUSINESS INTERRUPTION) HOWEVER
 * CAUSED AND ON ANY THEORY OF LIABILITY, WHETHER IN CONTRACT, STRICT
 * LIABILITY, OR TORT (INCLUDING NEGLIGENCE OR OTHERWISE) ARISING IN
 * ANY WAY OUT OF THE USE OF THIS SOFTWARE, EVEN IF ADVISED OF THE
 * POSSIBILITY OF SUCH DAMAGE.
 *
 * Visit http://www.olsr.org for more information.
 *
 * If you find this software useful feel free to make a donation
 * to the project. For more information see the website or contact
 * the copyright holders.
 *
 */


#ifndef _OLSR_NEIGH_TBL
#define _OLSR_NEIGH_TBL

#include "defs.h"
#include "olsr_types.h"
#include "common/avl.h"

/*
 * This is a neighbor2 list entry.
 * It is used to describe a set of references to two-hop neighbors.
 * This AVL tree node is hanging off an nbr_entry.
 */
struct nbr2_list_entry {
  struct avl_node nbr2_list_node;
  struct nbr_entry *nbr2_nbr;          /* backpointer to owning nbr entry */
<<<<<<< HEAD
  struct neighbor_2_entry *neighbor_2;
  struct timer_entry *nbr2_list_timer;
=======
  struct nbr2_entry *nbr2;
>>>>>>> 2fb2642d
};

AVLNODE2STRUCT(nbr2_list_node_to_nbr2_list, struct nbr2_list_entry, nbr2_list_node);

#define OLSR_NBR2_LIST_JITTER 5 /* percent */

struct nbr_entry {
  struct avl_node nbr_node;            /* nbr keyed by ip address */
  union olsr_ip_addr neighbor_main_addr;
  unsigned int status:3;
  unsigned int willingness:3;
  unsigned int is_mpr:1;
  unsigned int was_mpr:1;              /* Used to detect changes in MPR */
  unsigned int skip:1;
  int nbr2_nocov;
  unsigned int linkcount;
  struct avl_tree nbr2_list_tree;      /* subtree for nbr2 pointers */
} __attribute__ ((packed));

AVLNODE2STRUCT(nbr_node_to_nbr, struct nbr_entry, nbr_node);

/*
 * macros for traversing neighbors and neighbor2 ref lists.
 * it is recommended to use this because it hides all the internal
 * datastructure from the callers.
 *
 * the loop prefetches the next node in order to not loose context if
 * for example the caller wants to delete the current entry.
 */
#define OLSR_FOR_ALL_NBR_ENTRIES(nbr) \
{ \
  struct avl_node *nbr_tree_node, *next_nbr_tree_node; \
  for (nbr_tree_node = avl_walk_first(&nbr_tree); \
    nbr_tree_node; nbr_tree_node = next_nbr_tree_node) { \
    next_nbr_tree_node = avl_walk_next(nbr_tree_node); \
    nbr = nbr_node_to_nbr(nbr_tree_node);
#define OLSR_FOR_ALL_NBR_ENTRIES_END(nbr) }}

#define OLSR_FOR_ALL_NBR2_LIST_ENTRIES(nbr, nbr2_list) \
{ \
  struct avl_node *nbr2_list_node, *next_nbr2_list_node; \
  for (nbr2_list_node = avl_walk_first(&nbr->nbr2_list_tree); \
    nbr2_list_node; nbr2_list_node = next_nbr2_list_node) { \
    next_nbr2_list_node = avl_walk_next(nbr2_list_node); \
    nbr2_list = nbr2_list_node_to_nbr2_list(nbr2_list_node);
#define OLSR_FOR_ALL_NBR2_LIST_ENTRIES_END(nbr, nbr2_list) }}

/*
 * The one hop neighbor tree
 */
extern struct avl_tree EXPORT(nbr_tree);
extern struct olsr_cookie_info *nbr2_list_timer_cookie;

void olsr_init_neighbor_table(void);
bool olsr_delete_nbr2_list_entry_by_addr(struct nbr_entry *, union olsr_ip_addr *);
struct nbr2_list_entry *olsr_lookup_nbr2_list_entry(struct nbr_entry *, const union olsr_ip_addr *);
struct nbr2_list_entry *olsr_add_nbr2_list_entry(struct nbr_entry *, struct nbr2_entry *, float);
bool olsr_delete_nbr_entry(const union olsr_ip_addr *);
void olsr_link_nbr_nbr2(struct nbr_entry *, struct nbr2_entry *, float);
struct nbr_entry *olsr_add_nbr_entry(const union olsr_ip_addr *);
struct nbr_entry *olsr_lookup_nbr_entry(const union olsr_ip_addr *);
struct nbr_entry *olsr_lookup_nbr_entry_alias(const union olsr_ip_addr *);
void olsr_time_out_two_hop_neighbors(struct nbr_entry *);
void olsr_expire_nbr2_list(void *);
void olsr_print_neighbor_table(void);
int olsr_update_nbr_status(struct nbr_entry *, int);

#endif /* OLSR_NEIGH_TBL */

/*
 * Local Variables:
 * c-basic-offset: 2
 * indent-tabs-mode: nil
 * End:
 */<|MERGE_RESOLUTION|>--- conflicted
+++ resolved
@@ -55,12 +55,8 @@
 struct nbr2_list_entry {
   struct avl_node nbr2_list_node;
   struct nbr_entry *nbr2_nbr;          /* backpointer to owning nbr entry */
-<<<<<<< HEAD
-  struct neighbor_2_entry *neighbor_2;
+  struct nbr2_entry *nbr2;
   struct timer_entry *nbr2_list_timer;
-=======
-  struct nbr2_entry *nbr2;
->>>>>>> 2fb2642d
 };
 
 AVLNODE2STRUCT(nbr2_list_node_to_nbr2_list, struct nbr2_list_entry, nbr2_list_node);
