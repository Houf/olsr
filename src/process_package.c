--- conflicted
+++ resolved
@@ -99,11 +99,7 @@
         struct nbr_list_entry *walker;
 
         /* Updating the holding time for this neighbor */
-<<<<<<< HEAD
         olsr_set_timer(&two_hop_neighbor_yet->nbr2_list_timer,
-=======
-        olsr_set_timer(&two_hop_neighbor_yet->nbr2->nbr2_list_timer,
->>>>>>> 2fb2642d
                        message->comm.vtime, OLSR_NBR2_LIST_JITTER,
                        OLSR_TIMER_ONESHOT, &olsr_expire_nbr2_list, two_hop_neighbor_yet, nbr2_list_timer_cookie->ci_id);
 
