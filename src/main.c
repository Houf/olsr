--- conflicted
+++ resolved
@@ -564,12 +564,8 @@
     shutdown_ipc();
   }
 
-<<<<<<< HEAD
   /* OLSR sockets */
   for (ifn = ifnet; ifn; ifn = ifn->int_next) {
-=======
-  for (ifn = ifnet; ifn; ifn = ifn->int_next)
->>>>>>> 1ee8dabc
     close(ifn->olsr_socket);
     close(ifn->send_socket);
   }
