--- conflicted
+++ resolved
@@ -239,12 +239,9 @@
   /* Initialize link set */
   olsr_init_link_set();
 
-<<<<<<< HEAD
-=======
   /* Initialize duplicate table */
   olsr_init_duplicate_set();
 
->>>>>>> 2b936011
   /* Initialize neighbor table */
   olsr_init_neighbor_table();
 
