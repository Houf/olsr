--- conflicted
+++ resolved
@@ -219,13 +219,6 @@
 olsr_trigger_forced_update(void *unused __attribute__((unused))) {
 
   changes_force = OLSR_TRUE;
-
-<<<<<<< HEAD
-void
-olsr_trigger_forced_update(void *unused __attribute__((unused))) {
-	changes_force = OLSR_TRUE;
-=======
->>>>>>> b9284809
   changes_neighborhood = OLSR_TRUE;
   changes_topology = OLSR_TRUE;
   changes_hna = OLSR_TRUE;
@@ -284,8 +277,10 @@
   /* Initialize HNA set */
   olsr_init_hna_set();  
 
+#if 0
   /* Initialize Layer 1/2 database */
-  // olsr_initialize_layer12();
+  olsr_initialize_layer12();
+#endif
   
   /* Start periodic SPF and RIB recalculation */
   if (olsr_cnf->lq_dinter > 0.0) {
