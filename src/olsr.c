--- conflicted
+++ resolved
@@ -107,18 +107,6 @@
 void
 olsr_process_changes(void)
 {
-<<<<<<< HEAD
-  struct pcf *tmp_pc_list;
-
-  /* Check for changes in topology */
-  if (link_changes) {
-    increase_local_ansn_number();
-    OLSR_DEBUG(LOG_MAIN, "ANSN UPDATED %d\n\n", get_local_ansn_number());
-    link_changes = false;
-  }
-
-=======
->>>>>>> 9b17673b
   if (changes_neighborhood)
     OLSR_DEBUG(LOG_MAIN, "CHANGES IN NEIGHBORHOOD\n");
   if (changes_topology)
@@ -156,68 +144,6 @@
   changes_force = false;
 }
 
-<<<<<<< HEAD
-/*
- * Callback for the periodic route calculation.
- */
-static void
-olsr_trigger_forced_update(void *unused __attribute__ ((unused)))
-{
-
-  changes_force = true;
-  changes_neighborhood = true;
-  changes_topology = true;
-  changes_hna = true;
-
-  olsr_process_changes();
-}
-
-/**
- *Initialize all the tables used(neighbor,
- *topology, MID,  HNA, MPR, dup).
- *Also initalizes other variables
- */
-void
-olsr_init_tables(void)
-{
-  /* Some cookies for stats keeping */
-  static struct olsr_timer_info *periodic_spf_timer_info = NULL;
-
-  changes_topology = false;
-  changes_neighborhood = false;
-  changes_hna = false;
-
-  /* Initialize link set */
-  olsr_init_link_set();
-
-  /* Initialize duplicate table */
-  olsr_init_duplicate_set();
-
-  /* Initialize neighbor table */
-  olsr_init_neighbor_table();
-
-  /* Initialize routing table */
-  olsr_init_routing_table();
-
-  /* Initialize topology */
-  olsr_init_tc();
-
-  /* Initialize MID set */
-  olsr_init_mid_set();
-
-  /* Initialize HNA set */
-  olsr_init_hna_set();
-
-  /* Start periodic SPF and RIB recalculation */
-  if (olsr_cnf->lq_dinter > 0) {
-    periodic_spf_timer_info = olsr_timer_add("Periodic SPF", &olsr_trigger_forced_update, true);
-    olsr_timer_start(olsr_cnf->lq_dinter, 5,
-                     NULL, periodic_spf_timer_info);
-  }
-}
-
-=======
->>>>>>> 9b17673b
 /**
  * Shared code to write the message header
  */
