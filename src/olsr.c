--- conflicted
+++ resolved
@@ -63,11 +63,8 @@
 #include "common/avl.h"
 #include "net_olsr.h"
 #include "lq_plugin.h"
-<<<<<<< HEAD
 #include "gateway.h"
-=======
 #include "duplicate_handler.h"
->>>>>>> d6ff819a
 
 #include <stdarg.h>
 #include <signal.h>
@@ -314,15 +311,13 @@
   /* Initialize HNA set */
   olsr_init_hna_set();
 
-<<<<<<< HEAD
   /* Initialize smart gateways */
   olsr_init_gateways();
-=======
+
   /* Initialize duplicate handler */
 #ifndef NO_DUPLICATE_DETECTION_HANDLER
   olsr_duplicate_handler_init();
 #endif
->>>>>>> d6ff819a
 
   /* Start periodic SPF and RIB recalculation */
   if (olsr_cnf->lq_dinter > 0.0) {
