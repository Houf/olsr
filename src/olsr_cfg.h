--- conflicted
+++ resolved
@@ -53,11 +53,6 @@
 #define DEF_FIB_METRIC         FIBM_FLAT
 #define DEF_LQ_ALWAYS_SEND_TC  true
 #define DEF_LQ_FISH            1
-<<<<<<< HEAD
-#define DEF_LQ_DIJK_LIMIT      255
-#define DEF_LQ_DIJK_INTER      0
-=======
->>>>>>> 9b17673b
 #define DEF_LQ_NAT_THRESH      1000
 #define DEF_CLEAR_SCREEN       true
 #define DEF_HTTPPORT           8080
