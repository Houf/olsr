--- conflicted
+++ resolved
@@ -216,12 +216,8 @@
     /*
      * We are not interested in dead-end or dying edges.
      */
-<<<<<<< HEAD
-    if (!tc_edge->edge_inv || ((tc_edge->flags | tc_edge->edge_inv->flags) & OLSR_TC_EDGE_DOWN) != 0) {
-=======
     if (!tc_edge->edge_inv ||
         ((tc_edge->flags | tc_edge->edge_inv->flags) & OLSR_TC_EDGE_DOWN)) {
->>>>>>> 2b936011
 #ifdef DEBUG
       OLSR_PRINTF(2, "SPF:   ignoring edge %s\n",
                   olsr_ip_to_string(&buf, &tc_edge->T_dest_addr));
@@ -232,13 +228,9 @@
       if (tc_edge->flags & OLSR_TC_EDGE_DOWN) {
         OLSR_PRINTF(2, "SPF:     edge down\n");
       }
-<<<<<<< HEAD
-      if (tc_edge->edge_inv->flags & OLSR_TC_EDGE_DOWN) {
-=======
       if (!tc_edge->edge_inv) {
         OLSR_PRINTF(2, "SPF:     no inverse edge\n");
       }  else if (tc_edge->edge_inv->flags & OLSR_TC_EDGE_DOWN){
->>>>>>> 2b936011
         OLSR_PRINTF(2, "SPF:     inverse edge down\n");
       }
 #endif
