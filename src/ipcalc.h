--- conflicted
+++ resolved
@@ -168,21 +168,12 @@
 
 static INLINE bool
 olsr_is_niit_ip(const union olsr_ip_addr *ip) {
-<<<<<<< HEAD
-  return olsr_cnf->ip_version == AF_INET6 &&
-      ip->v6.s6_addr32[0] == 0 && ip->v6.s6_addr32[0] == 0 && ip->v6.s6_addr32[0] == 0xffff;
-=======
   return olsr_cnf->ip_version == AF_INET6 && IN6_IS_ADDR_V4MAPPED(&ip->v6);
->>>>>>> 1e20a14b
 }
 
 static INLINE union olsr_ip_addr *
 olsr_ipv6_to_ipv4(const union olsr_ip_addr *ipv6, union olsr_ip_addr *ipv4) {
-<<<<<<< HEAD
-  ipv4->v4.s_addr = ipv6->v6.s6_addr32[3];
-=======
   memcpy(&ipv4->v4, &ipv6->v6.s6_addr[12], sizeof(ipv4->v4));
->>>>>>> 1e20a14b
   return ipv4;
 }
 
