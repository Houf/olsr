--- conflicted
+++ resolved
@@ -98,11 +98,7 @@
     /* 
      * Refresh timer.
      */
-<<<<<<< HEAD
     olsr_change_timer(nbr2_list->nbr2_list_timer, vtime, OLSR_NBR2_LIST_JITTER, OLSR_TIMER_ONESHOT);
-=======
-    olsr_change_timer(nbr2_list->nbr2->nbr2_list_timer, vtime, OLSR_NBR2_LIST_JITTER, OLSR_TIMER_ONESHOT);
->>>>>>> 2fb2642d
     return nbr2_list;
   }
 
@@ -145,13 +141,8 @@
   /*
    * Kill running timers.
    */
-<<<<<<< HEAD
   olsr_stop_timer(nbr2_list->nbr2_list_timer);
   nbr2_list->nbr2_list_timer = NULL;
-=======
-  olsr_stop_timer(nbr2_list->nbr2->nbr2_list_timer);
-  nbr2_list->nbr2->nbr2_list_timer = NULL;
->>>>>>> 2fb2642d
 
   /* Remove from neighbor2 reference subtree */
   avl_delete(&nbr->nbr2_list_tree, &nbr2_list->nbr2_list_node);
@@ -402,11 +393,7 @@
   struct nbr2_entry *nbr2;
 
   nbr2_list = (struct nbr2_list_entry *)context;
-<<<<<<< HEAD
   nbr2_list->nbr2_list_timer = NULL;
-=======
-  nbr2_list->nbr2->nbr2_list_timer = NULL;
->>>>>>> 2fb2642d
 
   nbr = nbr2_list->nbr2_nbr;
   nbr2 = nbr2_list->nbr2;
