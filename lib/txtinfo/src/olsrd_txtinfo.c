/*
 * The olsr.org Optimized Link-State Routing daemon(olsrd)
 * Copyright (c) 2004, Andreas Tønnesen(andreto@olsr.org)
 *                     includes code by Bruno Randolf
 *                     includes code by Andreas Lopatic
 *                     includes code by Sven-Ola Tuecke
 *                     includes code by Lorenz Schori
 * All rights reserved.
 *
 * Redistribution and use in source and binary forms, with or without 
 * modification, are permitted provided that the following conditions 
 * are met:
 *
 * * Redistributions of source code must retain the above copyright 
 *   notice, this list of conditions and the following disclaimer.
 * * Redistributions in binary form must reproduce the above copyright 
 *   notice, this list of conditions and the following disclaimer in 
 *   the documentation and/or other materials provided with the 
 *   distribution.
 * * Neither the name of olsr.org, olsrd nor the names of its 
 *   contributors may be used to endorse or promote products derived 
 *   from this software without specific prior written permission.
 *
 * THIS SOFTWARE IS PROVIDED BY THE COPYRIGHT HOLDERS AND CONTRIBUTORS 
 * "AS IS" AND ANY EXPRESS OR IMPLIED WARRANTIES, INCLUDING, BUT NOT 
 * LIMITED TO, THE IMPLIED WARRANTIES OF MERCHANTABILITY AND FITNESS 
 * FOR A PARTICULAR PURPOSE ARE DISCLAIMED. IN NO EVENT SHALL THE 
 * COPYRIGHT OWNER OR CONTRIBUTORS BE LIABLE FOR ANY DIRECT, INDIRECT, 
 * INCIDENTAL, SPECIAL, EXEMPLARY, OR CONSEQUENTIAL DAMAGES (INCLUDING, 
 * BUT NOT LIMITED TO, PROCUREMENT OF SUBSTITUTE GOODS OR SERVICES; 
 * LOSS OF USE, DATA, OR PROFITS; OR BUSINESS INTERRUPTION) HOWEVER 
 * CAUSED AND ON ANY THEORY OF LIABILITY, WHETHER IN CONTRACT, STRICT 
 * LIABILITY, OR TORT (INCLUDING NEGLIGENCE OR OTHERWISE) ARISING IN 
 * ANY WAY OUT OF THE USE OF THIS SOFTWARE, EVEN IF ADVISED OF THE 
 * POSSIBILITY OF SUCH DAMAGE.
 *
 * Visit http://www.olsr.org for more information.
 *
 * If you find this software useful feel free to make a donation
 * to the project. For more information see the website or contact
 * the copyright holders.
 *
 */

/*
 * Dynamic linked library for the olsr.org olsr daemon
 */

 
#include <sys/types.h>
#include <sys/socket.h>
#if !defined WIN32
#include <sys/select.h>
#endif
#include <netinet/in.h>
#include <arpa/inet.h>
#include <sys/time.h>
#include <time.h>
#include <math.h>
#include <stdio.h>
#include <string.h>
#include <stdlib.h>
#include <stdarg.h>
#include <unistd.h>
#include <errno.h>

#include "ipcalc.h"
#include "olsr.h"
#include "olsr_types.h"
#include "neighbor_table.h"
#include "two_hop_neighbor_table.h"
#include "mpr_selector_set.h"
#include "tc_set.h"
#include "hna_set.h"
#include "mid_set.h"
#include "link_set.h"
#include "socket_parser.h"
#include "net_olsr.h"

#include "olsrd_txtinfo.h"
#include "olsrd_plugin.h"


#ifdef WIN32
#define close(x) closesocket(x)
#endif


static int ipc_socket;
static int ipc_open;
static int ipc_connection;
static int ipc_socket_up;


/* IPC initialization function */
static int plugin_ipc_init(void);

static void send_info(int send_what);

static void ipc_action(int);

static void ipc_print_neigh(void);

static void ipc_print_link(void);

static void ipc_print_routes(void);

static void ipc_print_topology(void);

static void ipc_print_hna(void);

static void ipc_print_mid(void);

#define TXT_IPC_BUFSIZE 256

#define SIW_ALL 0
#define SIW_NEIGH 1
#define SIW_LINK 2
#define SIW_ROUTE 3
#define SIW_HNA 4
#define SIW_MID 5
#define SIW_TOPO 6
#define SIW_NEIGHLINK 7

static int ipc_sendf(const char* format, ...) __attribute__((format(printf, 1, 2)));

/**
 *Do initialization here
 *
 *This function is called by the my_init
 *function in uolsrd_plugin.c
 */
int
olsrd_plugin_init(void)
{
    /* Initial IPC value */
    ipc_open = 0;
    ipc_socket_up = 0;

    plugin_ipc_init();
    return 1;
}


/**
 * destructor - called at unload
 */
void olsr_plugin_exit(void)
{
    if(ipc_open)
        close(ipc_socket);
}



static int
plugin_ipc_init(void)
{
    struct sockaddr_storage sst;
    struct sockaddr_in *sin;
    struct sockaddr_in6 *sin6;
    olsr_u32_t yes = 1;
    socklen_t addrlen;

    /* Init ipc socket */
    if ((ipc_socket = socket(olsr_cnf->ip_version, SOCK_STREAM, 0)) == -1) {
#ifndef NODEBUG
        olsr_printf(1, "(TXTINFO) socket()=%s\n", strerror(errno));
#endif
        return 0;
    } else {
        if (setsockopt(ipc_socket, SOL_SOCKET, SO_REUSEADDR, (char *)&yes, sizeof(yes)) < 0) {
#ifndef NODEBUG
            olsr_printf(1, "(TXTINFO) setsockopt()=%s\n", strerror(errno));
#endif
            return 0;
        }

#if defined __FreeBSD__ && defined SO_NOSIGPIPE
        if (setsockopt(ipc_socket, SOL_SOCKET, SO_NOSIGPIPE, (char *)&yes, sizeof(yes)) < 0) {
            perror("SO_REUSEADDR failed");
            return 0;
        }
#endif
        /* Bind the socket */

        /* complete the socket structure */
        memset(&sst, 0, sizeof(sst));
        if (olsr_cnf->ip_version == AF_INET) {
           sin = (struct sockaddr_in *)&sst;
           sin->sin_family = AF_INET;
           addrlen = sizeof(struct sockaddr_in);
#ifdef SIN6_LEN
           sin->sin_len = addrlen;
#endif
           sin->sin_addr.s_addr = INADDR_ANY;
           sin->sin_port = htons(ipc_port);
        } else {
           sin6 = (struct sockaddr_in6 *)&sst;
           sin6->sin6_family = AF_INET6;
           addrlen = sizeof(struct sockaddr_in6);
#ifdef SIN6_LEN
           sin6->sin6_len = addrlen;
#endif
           sin6->sin6_addr = in6addr_any;
           sin6->sin6_port = htons(ipc_port);
        }
      
        /* bind the socket to the port number */
        if (bind(ipc_socket, (struct sockaddr *) &sst, addrlen) == -1) {
#ifndef NODEBUG
            olsr_printf(1, "(TXTINFO) bind()=%s\n", strerror(errno));
#endif
            return 0;
        }

        /* show that we are willing to listen */
        if (listen(ipc_socket, 1) == -1) {
#ifndef NODEBUG
            olsr_printf(1, "(TXTINFO) listen()=%s\n", strerror(errno));
#endif
            return 0;
        }

        /* Register with olsrd */
        add_olsr_socket(ipc_socket, &ipc_action);
        
#ifndef NODEBUG
        olsr_printf(2, "(TXTINFO) listening on port %d\n",ipc_port);
#endif
        ipc_socket_up = 1;
    }
    return 1;
}


static void ipc_action(int fd)
{
    struct sockaddr_storage pin;
    struct sockaddr_in *sin4;
    struct sockaddr_in6 *sin6;
    char addr[INET6_ADDRSTRLEN];
    fd_set rfds;
    struct timeval tv;
    int send_what = 0;

    socklen_t addrlen = sizeof(struct sockaddr_storage);

    if(ipc_open)
        return;

    if ((ipc_connection = accept(fd, (struct sockaddr *)  &pin, &addrlen)) == -1) {
#ifndef NODEBUG
        olsr_printf(1, "(TXTINFO) accept()=%s\n", strerror(errno));
#endif
        return;
    }

    tv.tv_sec = tv.tv_usec = 0;
    if (olsr_cnf->ip_version == AF_INET) {
        sin4 = (struct sockaddr_in *)&pin;
        if (inet_ntop(olsr_cnf->ip_version, &sin4->sin_addr, addr,
           INET6_ADDRSTRLEN) == NULL)
             addr[0] = '\0';
        if (!ip4equal(&sin4->sin_addr, &ipc_accept_ip.v4)) {
            olsr_printf(1, "(TXTINFO) From host(%s) not allowed!\n", addr);
            close(ipc_connection);
            return;
        }
    } else {
        sin6 = (struct sockaddr_in6 *)&pin;
        if (inet_ntop(olsr_cnf->ip_version, &sin6->sin6_addr, addr,
           INET6_ADDRSTRLEN) == NULL)
             addr[0] = '\0';
       /* Use in6addr_any (::) in olsr.conf to allow anybody. */
        if (!ip6equal(&in6addr_any, &ipc_accept_ip.v6) &&
           !ip6equal(&sin6->sin6_addr, &ipc_accept_ip.v6)) {
            olsr_printf(1, "(TXTINFO) From host(%s) not allowed!\n", addr);
            close(ipc_connection);
            return;
        }
    }
    ipc_open = 1;
#ifndef NODEBUG
    olsr_printf(2, "(TXTINFO) Connect from %s\n",addr);
#endif
      
    /* purge read buffer to prevent blocking on linux*/
    FD_ZERO(&rfds);
    FD_SET((unsigned int)ipc_connection, &rfds); /* Win32 needs the cast here */
    if(0 <= select(ipc_connection+1, &rfds, NULL, NULL, &tv)) {
        char requ[128];
        ssize_t s = recv(ipc_connection, (void*)&requ, sizeof(requ), 0); /* Win32 needs the cast here */
        if (0 < s) {
            requ[s] = 0;
            /* To print out neighbours only on the Freifunk Status
             * page the normal output is somewhat lengthy. The
             * header parsing is sufficient for standard wget.
             */
            if (0 != strstr(requ, "/neighbours")) send_what=SIW_NEIGHLINK;
            else if (0 != strstr(requ, "/neigh")) send_what=SIW_NEIGH;
            else if (0 != strstr(requ, "/link")) send_what=SIW_LINK;
            else if (0 != strstr(requ, "/route")) send_what=SIW_ROUTE;
            else if (0 != strstr(requ, "/hna")) send_what=SIW_HNA;
            else if (0 != strstr(requ, "/mid")) send_what=SIW_MID;
            else if (0 != strstr(requ, "/topo")) send_what=SIW_TOPO;
        }
    }

	send_info(send_what);
	  
    close(ipc_connection);
    ipc_open = 0;
}

static void ipc_print_neigh(void)
{
    struct ipaddr_str buf1;
    struct neighbor_entry *neigh;
    struct neighbor_2_list_entry *list_2;
    int index, thop_cnt;

<<<<<<< HEAD
    ipc_sendf("Table: Links\nLocal IP\tremote IP\tHysteresis\tLinkQuality\tlost\ttotal\tNLQ\tETX\n");

    /* Link set */
    OLSR_FOR_ALL_LINK_ENTRIES(link) {
	ipc_sendf( "%s\t%s\t%s\t%s\t%d\t%d\t%s\t%s\t\n",
                   olsr_ip_to_string(&buf1, &link->local_iface_addr),
                   olsr_ip_to_string(&buf2, &link->neighbor_iface_addr),
                   fpmtoa(link->L_link_quality), 
                   fpmtoa(link->loss_link_quality),
                   link->lost_packets, 
                   link->total_packets,
                   fpmtoa(link->neigh_link_quality), 
                   etxtoa(olsr_calc_link_etx(link)));
    } OLSR_FOR_ALL_LINK_ENTRIES_END(link);

=======
>>>>>>> 38a14f29
    ipc_sendf("\nTable: Neighbors\nIP address\tSYM\tMPR\tMPRS\tWillingness\t2 Hop Neighbors\n");

    /* Neighbors */
    for(index = 0; index < HASHSIZE; index++) {
        for(neigh = neighbortable[index].next;
            neigh != &neighbortable[index];
            neigh = neigh->next) {
            ipc_sendf("%s\t%s\t%s\t%s\t%d\t", 
                      olsr_ip_to_string(&buf1, &neigh->neighbor_main_addr),
                      (neigh->status == SYM) ? "YES" : "NO",
                      neigh->is_mpr ? "YES" : "NO",
                      olsr_lookup_mprs_set(&neigh->neighbor_main_addr) ? "YES" : "NO",
                      neigh->willingness);
            thop_cnt = 0;

            for(list_2 = neigh->neighbor_2_list.next;
                list_2 != &neigh->neighbor_2_list;
                list_2 = list_2->next)
                {
                    //size += sprintf(&buf[size], "<option>%s</option>\n", olsr_ip_to_string(&buf1, &list_2->neighbor_2->neighbor_2_addr));
                    thop_cnt ++;
                }
            ipc_sendf("%d\n", thop_cnt);
	}
    }
    ipc_sendf("\n");
}

static void ipc_print_link(void)
{
    struct ipaddr_str buf1, buf2;
    struct link_entry *link = NULL;

    ipc_sendf("Table: Links\nLocal IP\tremote IP\tHysteresis\tLinkQuality\tlost\ttotal\tNLQ\tETX\n");

    /* Link set */
    link = link_set;
    while(link)	{
	ipc_sendf( "%s\t%s\t%0.2f\t%0.2f\t%d\t%d\t%0.2f\t%0.2f\t\n",
                   olsr_ip_to_string(&buf1, &link->local_iface_addr),
                   olsr_ip_to_string(&buf2, &link->neighbor_iface_addr),
                   link->L_link_quality, 
                   link->loss_link_quality,
                   link->lost_packets, 
                   link->total_packets,
                   link->neigh_link_quality, 
                   olsr_calc_link_etx(link));
        link = link->next;
    }

    ipc_sendf("\n");
}

static void ipc_print_routes(void)
{
    struct ipaddr_str buf1, buf2;
    struct rt_entry *rt;
    struct avl_node *rt_tree_node;

    ipc_sendf("Table: Routes\nDestination\tGateway\tMetric\tETX\tInterface\n");

    /* Walk the route table */
    for (rt_tree_node = avl_walk_first(&routingtree);
         rt_tree_node;
         rt_tree_node = avl_walk_next(rt_tree_node)) {

        rt = rt_tree_node->data;

        ipc_sendf( "%s/%d\t%s\t%d\t%.3f\t%s\t\n",
                   olsr_ip_to_string(&buf1, &rt->rt_dst.prefix),
                   rt->rt_dst.prefix_len,
                   olsr_ip_to_string(&buf2, &rt->rt_best->rtp_nexthop.gateway),
                   rt->rt_best->rtp_metric.hops,
                   rt->rt_best->rtp_metric.etx,
                   if_ifwithindex_name(rt->rt_best->rtp_nexthop.iif_index));
    }
    ipc_sendf("\n");

}

static void ipc_print_topology(void)
{
    struct tc_entry *tc;
    
    ipc_sendf("Table: Topology\nDestination IP\tLast hop IP\tLQ\tILQ\tETX\n");

    /* Topology */  
    OLSR_FOR_ALL_TC_ENTRIES(tc) {
        struct tc_edge_entry *tc_edge;
        OLSR_FOR_ALL_TC_EDGE_ENTRIES(tc, tc_edge) {
            struct ipaddr_str dstbuf, addrbuf;
            ipc_sendf( "%s\t%s\t%0.2f\t%0.2f\t%0.2f\n", 
                       olsr_ip_to_string(&dstbuf, &tc_edge->T_dest_addr),
                       olsr_ip_to_string(&addrbuf, &tc->addr), 
                       tc_edge->link_quality,
                       tc_edge->inverse_link_quality,
                       olsr_calc_tc_etx(tc_edge));

        } OLSR_FOR_ALL_TC_EDGE_ENTRIES_END(tc, tc_edge);
    } OLSR_FOR_ALL_TC_ENTRIES_END(tc);

    ipc_sendf("\n");
}

static void ipc_print_hna(void)
{
    int size;
    int index;
    struct ip_prefix_list *hna;

    size = 0;

    ipc_sendf("Table: HNA\nNetwork\tNetmask\tGateway\n");

    /* Announced HNA entries */
    if (olsr_cnf->ip_version == AF_INET) {
        for(hna = olsr_cnf->hna_entries; hna != NULL; hna = hna->next) {
            struct ipaddr_str addrbuf, mainaddrbuf;
            ipc_sendf("%s\t%d\t%s\n",
                      olsr_ip_to_string(&addrbuf, &hna->net.prefix),
                      hna->net.prefix_len,
                      olsr_ip_to_string(&mainaddrbuf, &olsr_cnf->main_addr));
        }
    } else {
        for(hna = olsr_cnf->hna_entries; hna != NULL; hna = hna->next) {
            struct ipaddr_str addrbuf, mainaddrbuf;
            ipc_sendf("%s\t%d\t%s\n",
                      olsr_ip_to_string(&addrbuf, &hna->net.prefix),
                      hna->net.prefix_len,
                      olsr_ip_to_string(&mainaddrbuf, &olsr_cnf->main_addr));
        }
    }

    /* HNA entries */
    for(index = 0; index < HASHSIZE; index++) {
        struct hna_entry *tmp_hna;
        /* Check all entrys */
        for (tmp_hna = hna_set[index].next; tmp_hna != &hna_set[index]; tmp_hna = tmp_hna->next) {
            /* Check all networks */
            struct hna_net *tmp_net;
            for (tmp_net = tmp_hna->networks.next; tmp_net != &tmp_hna->networks; tmp_net = tmp_net->next) {
                struct ipaddr_str addrbuf, mainaddrbuf;
                ipc_sendf("%s\t%d\t%s\n",
                          olsr_ip_to_string(&addrbuf, &tmp_net->A_network_addr),
                          tmp_net->prefixlen,
                          olsr_ip_to_string(&mainaddrbuf, &tmp_hna->A_gateway_addr));
            }
	}
    }
    ipc_sendf("\n");
}

static void ipc_print_mid(void)
{
    int index;
    unsigned short is_first;
    struct mid_entry *entry;
    struct mid_address *alias;

    ipc_sendf("Table: MID\nIP\tAliases\n");

    /* MID */
    for(index = 0; index < HASHSIZE; index++) {
        entry = mid_set[index].next;
        
        while( entry != &mid_set[index] ) {
            struct ipaddr_str buf;
            ipc_sendf( olsr_ip_to_string(&buf,  &entry->main_addr ) );
            alias = entry->aliases;
            is_first = 1;

            while( alias ) {
                ipc_sendf( "%s%s",
                           ( is_first ? "\t" : ";" ),
                           olsr_ip_to_string(&buf,  &alias->alias )
                           );

                alias = alias->next_alias;
                is_first = 0;
            }
            entry = entry->next;
            ipc_sendf("\n");
        }
    }
    ipc_sendf("\n");
}


static void  send_info(int send_what)
{
    /* Print minimal http header */
    ipc_sendf("HTTP/1.0 200 OK\n");
    ipc_sendf("Content-type: text/plain\n\n");

    /* Print tables to IPC socket */
	
    /* links + Neighbors */
    if ((send_what==SIW_ALL)||(send_what==SIW_NEIGHLINK)||(send_what==SIW_LINK)) ipc_print_link();

    if ((send_what==SIW_ALL)||(send_what==SIW_NEIGHLINK)||(send_what==SIW_NEIGH)) ipc_print_neigh();
	
    /* topology */
    if ((send_what==SIW_ALL)||(send_what==SIW_TOPO)) ipc_print_topology();
	
    /* hna */
    if ((send_what==SIW_ALL)||(send_what==SIW_HNA)) ipc_print_hna();

    /* mid */
    if ((send_what==SIW_ALL)||(send_what==SIW_MID)) ipc_print_mid();

    /* routes */
    if ((send_what==SIW_ALL)||(send_what==SIW_ROUTE)) ipc_print_routes();
}

/*
 * In a bigger mesh, there are probs with the fixed
 * bufsize. Because the Content-Length header is
 * optional, the sprintf() is changed to a more
 * scalable solution here.
 */
 
static int  ipc_sendf(const char* format, ...)
{
    char txtnetbuf[TXT_IPC_BUFSIZE];

    va_list arg;
    int rv;
#if defined __FreeBSD__ || defined __NetBSD__ || defined __OpenBSD__ || defined __MacOSX__
    int flags = 0;
#else
    int flags = MSG_NOSIGNAL;
#endif
    va_start(arg, format);
    rv = vsnprintf(txtnetbuf, sizeof(txtnetbuf), format, arg);
    va_end(arg);
    if(ipc_socket_up) {
        if (0 > send(ipc_connection, txtnetbuf, rv, flags)) {
#ifndef NODEBUG
            olsr_printf(1, "(TXTINFO) Failed sending data to client!\n");
#endif
            close(ipc_connection);
            return - 1;
        }
    }
    return rv;
}

/*
 * Local Variables:
 * mode: c
 * style: linux
 * c-basic-offset: 4
 * indent-tabs-mode: nil
 * End:
 */<|MERGE_RESOLUTION|>--- conflicted
+++ resolved
@@ -320,24 +320,6 @@
     struct neighbor_2_list_entry *list_2;
     int index, thop_cnt;
 
-<<<<<<< HEAD
-    ipc_sendf("Table: Links\nLocal IP\tremote IP\tHysteresis\tLinkQuality\tlost\ttotal\tNLQ\tETX\n");
-
-    /* Link set */
-    OLSR_FOR_ALL_LINK_ENTRIES(link) {
-	ipc_sendf( "%s\t%s\t%s\t%s\t%d\t%d\t%s\t%s\t\n",
-                   olsr_ip_to_string(&buf1, &link->local_iface_addr),
-                   olsr_ip_to_string(&buf2, &link->neighbor_iface_addr),
-                   fpmtoa(link->L_link_quality), 
-                   fpmtoa(link->loss_link_quality),
-                   link->lost_packets, 
-                   link->total_packets,
-                   fpmtoa(link->neigh_link_quality), 
-                   etxtoa(olsr_calc_link_etx(link)));
-    } OLSR_FOR_ALL_LINK_ENTRIES_END(link);
-
-=======
->>>>>>> 38a14f29
     ipc_sendf("\nTable: Neighbors\nIP address\tSYM\tMPR\tMPRS\tWillingness\t2 Hop Neighbors\n");
 
     /* Neighbors */
@@ -374,8 +356,7 @@
     ipc_sendf("Table: Links\nLocal IP\tremote IP\tHysteresis\tLinkQuality\tlost\ttotal\tNLQ\tETX\n");
 
     /* Link set */
-    link = link_set;
-    while(link)	{
+    FOR_ALL_LINK_ENTRIES(link) {
 	ipc_sendf( "%s\t%s\t%0.2f\t%0.2f\t%d\t%d\t%0.2f\t%0.2f\t\n",
                    olsr_ip_to_string(&buf1, &link->local_iface_addr),
                    olsr_ip_to_string(&buf2, &link->neighbor_iface_addr),
@@ -385,8 +366,7 @@
                    link->total_packets,
                    link->neigh_link_quality, 
                    olsr_calc_link_etx(link));
-        link = link->next;
-    }
+    } FOR_ALL_LINK_ENTRIES_END(link);
 
     ipc_sendf("\n");
 }
@@ -411,7 +391,7 @@
                    rt->rt_dst.prefix_len,
                    olsr_ip_to_string(&buf2, &rt->rt_best->rtp_nexthop.gateway),
                    rt->rt_best->rtp_metric.hops,
-                   rt->rt_best->rtp_metric.etx,
+                   etxtoa(rt->rt_best->rtp_metric.etx),
                    if_ifwithindex_name(rt->rt_best->rtp_nexthop.iif_index));
     }
     ipc_sendf("\n");
@@ -429,12 +409,12 @@
         struct tc_edge_entry *tc_edge;
         OLSR_FOR_ALL_TC_EDGE_ENTRIES(tc, tc_edge) {
             struct ipaddr_str dstbuf, addrbuf;
-            ipc_sendf( "%s\t%s\t%0.2f\t%0.2f\t%0.2f\n", 
+            ipc_sendf( "%s\t%s\t%s\t%s\t%s\n", 
                        olsr_ip_to_string(&dstbuf, &tc_edge->T_dest_addr),
                        olsr_ip_to_string(&addrbuf, &tc->addr), 
-                       tc_edge->link_quality,
-                       tc_edge->inverse_link_quality,
-                       olsr_calc_tc_etx(tc_edge));
+                       fpmtoa(tc_edge->link_quality),
+                       fpmtoa(tc_edge->inverse_link_quality),
+                       etxtoa(olsr_calc_tc_etx(tc_edge)));
 
         } OLSR_FOR_ALL_TC_EDGE_ENTRIES_END(tc, tc_edge);
     } OLSR_FOR_ALL_TC_ENTRIES_END(tc);
