--- conflicted
+++ resolved
@@ -804,13 +804,8 @@
   route.flags = zebra.flags;
   route.prefixlen = r->rt_dst.prefix_len;
   route.prefix = r->rt_dst.prefix.v4.s_addr;
-<<<<<<< HEAD
   if ((r->rt_nexthop.gateway.v4.s_addr == r->rt_dst.prefix.v4.s_addr && 
        route.prefixlen == 32)){
-=======
-  if (r->rt_best->rtp_nexthop.gateway.v4.s_addr == r->rt_dst.prefix.v4.s_addr && 
-      route.prefixlen == 32) {
->>>>>>> ffa0c666
     route.message |= ZAPI_MESSAGE_IFINDEX;
     route.ind_num = 1;
     route.index = olsr_malloc (sizeof *route.index, 
